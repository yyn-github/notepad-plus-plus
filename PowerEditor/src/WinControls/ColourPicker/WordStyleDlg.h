// This file is part of Notepad++ project
// Copyright (C)2003 Don HO <don.h@free.fr>
//
// This program is free software; you can redistribute it and/or
// modify it under the terms of the GNU General Public License
// as published by the Free Software Foundation; either
// version 2 of the License, or (at your option) any later version.
//
// Note that the GPL places important restrictions on "derived works", yet
// it does not provide a detailed definition of that term.  To avoid      
// misunderstandings, we consider an application to constitute a          
// "derivative work" for the purpose of this license if it does any of the
// following:                                                             
// 1. Integrates source code from Notepad++.
// 2. Integrates/includes/aggregates Notepad++ into a proprietary executable
//    installer, such as those produced by InstallShield.
// 3. Links to a library or executes a program that does any of the above.
//
// This program is distributed in the hope that it will be useful,
// but WITHOUT ANY WARRANTY; without even the implied warranty of
// MERCHANTABILITY or FITNESS FOR A PARTICULAR PURPOSE.  See the
// GNU General Public License for more details.
//
// You should have received a copy of the GNU General Public License
// along with this program; if not, write to the Free Software
// Foundation, Inc., 675 Mass Ave, Cambridge, MA 02139, USA.


#ifndef WORD_STYLE_H
#define WORD_STYLE_H

#include "ColourPicker.h"
#include "WordStyleDlgRes.h"
#include "Parameters.h"


#define WM_UPDATESCINTILLAS			(WORDSTYLE_USER + 1) //GlobalStyleDlg's msg 2 send 2 its parent

enum fontStyleType {BOLD_STATUS, ITALIC_STATUS, UNDERLINE_STATUS};

const bool C_FOREGROUND = false;
const bool C_BACKGROUND = true;


class ColourStaticTextHooker {
public :
	ColourStaticTextHooker() : _colour(RGB(0x00, 0x00, 0x00)) {};

	COLORREF setColour(COLORREF colour2Set) {
		COLORREF oldColour = _colour;
		_colour = colour2Set;
		return oldColour;
	};
	void hookOn(HWND staticHandle) {
		::SetWindowLongPtr(staticHandle, GWLP_USERDATA, (LONG_PTR)this);
		_oldProc = (WNDPROC)::SetWindowLongPtr(staticHandle, GWLP_WNDPROC, (LONG_PTR)staticProc);
	};
private :
	COLORREF _colour;
	WNDPROC _oldProc;

<<<<<<< HEAD
	static BOOL CALLBACK staticProc(HWND hwnd, UINT message, WPARAM wParam, LPARAM lParam){
		ColourStaticTextHooker *pColourStaticTextHooker = reinterpret_cast<ColourStaticTextHooker *>(::GetWindowLongPtr(hwnd, GWLP_USERDATA));
=======
	static LRESULT CALLBACK staticProc(HWND hwnd, UINT message, WPARAM wParam, LPARAM lParam){
		ColourStaticTextHooker *pColourStaticTextHooker = reinterpret_cast<ColourStaticTextHooker *>(::GetWindowLongPtr(hwnd, GWL_USERDATA));
>>>>>>> e8dfab67
		return pColourStaticTextHooker->colourStaticProc(hwnd, message, wParam, lParam);
	}; 
	LRESULT CALLBACK colourStaticProc(HWND hwnd, UINT Message, WPARAM wParam, LPARAM lParam);
};

class WordStyleDlg : public StaticDialog
{
public :
	WordStyleDlg():_isDirty(false), _isThemeDirty(false), _restoreInvalid(false), /*_isSync(true),*/ _isShownGOCtrls(false){};

    void init(HINSTANCE hInst, HWND parent)	{
        Window::init(hInst, parent);
	};

	virtual void create(int dialogID, bool isRTL = false);

    void doDialog(bool isRTL = false) {
    	if (!isCreated())
		{
			create(IDD_STYLER_DLG, isRTL);
			prepare2Cancel();
		}

		if (!::IsWindowVisible(_hSelf))
		{
			prepare2Cancel();
		}
	    display();
    };

	void prepare2Cancel() {
		_styles2restored = (NppParameters::getInstance())->getLStylerArray();
		_gstyles2restored = (NppParameters::getInstance())->getGlobalStylers();
		_gOverride2restored = (NppParameters::getInstance())->getGlobalOverrideStyle();
	};

    virtual void redraw() const {
        _pFgColour->redraw();
        _pBgColour->redraw();
		::InvalidateRect(_hStyleInfoStaticText, NULL, TRUE);
		::UpdateWindow(_hStyleInfoStaticText);
    };
	
	void restoreGlobalOverrideValues() {
		GlobalOverride & gOverride = (NppParameters::getInstance())->getGlobalOverrideStyle();
		gOverride = _gOverride2restored;
	};

	void apply();

	void addLastThemeEntry() {
        NppParameters *nppParamInst = NppParameters::getInstance();
        ThemeSwitcher & themeSwitcher = nppParamInst->getThemeSwitcher();
		std::pair<generic_string, generic_string> & themeInfo = themeSwitcher.getElementFromIndex(themeSwitcher.size() - 1);
	    ::SendMessage(_hSwitch2ThemeCombo, CB_ADDSTRING, 0, (LPARAM)themeInfo.first.c_str());
    };



private :
    ColourPicker *_pFgColour;
    ColourPicker *_pBgColour;

    int _currentLexerIndex;
	int _currentThemeIndex;

    HWND _hCheckBold;
    HWND _hCheckItalic;
	HWND _hCheckUnderline;
    HWND _hFontNameCombo;
    HWND _hFontSizeCombo;
	HWND _hSwitch2ThemeCombo;

	HWND _hFgColourStaticText;
	HWND _hBgColourStaticText;
	HWND _hFontNameStaticText;
	HWND _hFontSizeStaticText;
	HWND _hStyleInfoStaticText;
	//TCHAR _originalWarning[256];

	LexerStylerArray _lsArray;
    StyleArray _globalStyles;
	generic_string _themeName;

	LexerStylerArray _styles2restored;
	StyleArray _gstyles2restored;
	GlobalOverride _gOverride2restored;
	bool _restoreInvalid;

	ColourStaticTextHooker colourHooker;

	bool _isDirty;
	bool _isThemeDirty;
    //bool _isSync;
	bool _isShownGOCtrls;

	INT_PTR CALLBACK run_dlgProc(UINT Message, WPARAM wParam, LPARAM lParam);


	Style & getCurrentStyler() {
		int styleIndex = ::SendDlgItemMessage(_hSelf, IDC_STYLES_LIST, LB_GETCURSEL, 0, 0);
		if (styleIndex == LB_ERR) styleIndex = 0;

        if (_currentLexerIndex == 0)
		{
            return _globalStyles.getStyler(styleIndex);
		}
        else
        {
		    LexerStyler & lexerStyler = _lsArray.getLexerFromIndex(_currentLexerIndex - 1);
		    return lexerStyler.getStyler(styleIndex);
        }
	};

	int whichTabColourIndex();

	void updateColour(bool which);
	void updateFontStyleStatus(fontStyleType whitchStyle);
	void updateExtension();
	void updateFontName();
	void updateFontSize();
	void updateUserKeywords();
	void switchToTheme();
	void updateThemeName(generic_string themeName);

	void loadLangListFromNppParam();

	void enableFg(bool isEnable) {
		::EnableWindow(_pFgColour->getHSelf(), isEnable);
		::EnableWindow(_hFgColourStaticText, isEnable);
	};

	void enableBg(bool isEnable) {
		::EnableWindow(_pBgColour->getHSelf(), isEnable);
		::EnableWindow(_hBgColourStaticText, isEnable);
	};

	void enableFontName(bool isEnable) {
		::EnableWindow(_hFontNameCombo, isEnable);
		::EnableWindow(_hFontNameStaticText, isEnable);
	};

	void enableFontSize(bool isEnable) {
		::EnableWindow(_hFontSizeCombo, isEnable);
		::EnableWindow(_hFontSizeStaticText, isEnable);
	};

	void enableFontStyle(bool isEnable) {
		::EnableWindow(_hCheckBold, isEnable);
		::EnableWindow(_hCheckItalic, isEnable);
		::EnableWindow(_hCheckUnderline, isEnable);
	};
    long notifyDataModified() {
		_isDirty = true;
		_isThemeDirty = true;
		::EnableWindow(::GetDlgItem(_hSelf, IDC_SAVECLOSE_BUTTON), TRUE);
		return TRUE;
    };
	void setStyleListFromLexer(int index);
    void setVisualFromStyleList();

	void updateGlobalOverrideCtrls();

	void showGlobalOverrideCtrls(bool show)	{
		if (show)
		{
			updateGlobalOverrideCtrls();
		}
		::ShowWindow(::GetDlgItem(_hSelf, IDC_GLOBAL_FG_CHECK), show?SW_SHOW:SW_HIDE);
		::ShowWindow(::GetDlgItem(_hSelf, IDC_GLOBAL_BG_CHECK), show?SW_SHOW:SW_HIDE);
		::ShowWindow(::GetDlgItem(_hSelf, IDC_GLOBAL_FONT_CHECK), show?SW_SHOW:SW_HIDE);
		::ShowWindow(::GetDlgItem(_hSelf, IDC_GLOBAL_FONTSIZE_CHECK), show?SW_SHOW:SW_HIDE);
		::ShowWindow(::GetDlgItem(_hSelf, IDC_GLOBAL_BOLD_CHECK), show?SW_SHOW:SW_HIDE);
		::ShowWindow(::GetDlgItem(_hSelf, IDC_GLOBAL_ITALIC_CHECK), show?SW_SHOW:SW_HIDE);
		::ShowWindow(::GetDlgItem(_hSelf, IDC_GLOBAL_UNDERLINE_CHECK), show?SW_SHOW:SW_HIDE);
		_isShownGOCtrls = show;
	};
};

#endif //WORD_STYLE_H
<|MERGE_RESOLUTION|>--- conflicted
+++ resolved
@@ -1,248 +1,243 @@
-// This file is part of Notepad++ project
-// Copyright (C)2003 Don HO <don.h@free.fr>
-//
-// This program is free software; you can redistribute it and/or
-// modify it under the terms of the GNU General Public License
-// as published by the Free Software Foundation; either
-// version 2 of the License, or (at your option) any later version.
-//
-// Note that the GPL places important restrictions on "derived works", yet
-// it does not provide a detailed definition of that term.  To avoid      
-// misunderstandings, we consider an application to constitute a          
-// "derivative work" for the purpose of this license if it does any of the
-// following:                                                             
-// 1. Integrates source code from Notepad++.
-// 2. Integrates/includes/aggregates Notepad++ into a proprietary executable
-//    installer, such as those produced by InstallShield.
-// 3. Links to a library or executes a program that does any of the above.
-//
-// This program is distributed in the hope that it will be useful,
-// but WITHOUT ANY WARRANTY; without even the implied warranty of
-// MERCHANTABILITY or FITNESS FOR A PARTICULAR PURPOSE.  See the
-// GNU General Public License for more details.
-//
-// You should have received a copy of the GNU General Public License
-// along with this program; if not, write to the Free Software
-// Foundation, Inc., 675 Mass Ave, Cambridge, MA 02139, USA.
-
-
-#ifndef WORD_STYLE_H
-#define WORD_STYLE_H
-
-#include "ColourPicker.h"
-#include "WordStyleDlgRes.h"
-#include "Parameters.h"
-
-
-#define WM_UPDATESCINTILLAS			(WORDSTYLE_USER + 1) //GlobalStyleDlg's msg 2 send 2 its parent
-
-enum fontStyleType {BOLD_STATUS, ITALIC_STATUS, UNDERLINE_STATUS};
-
-const bool C_FOREGROUND = false;
-const bool C_BACKGROUND = true;
-
-
-class ColourStaticTextHooker {
-public :
-	ColourStaticTextHooker() : _colour(RGB(0x00, 0x00, 0x00)) {};
-
-	COLORREF setColour(COLORREF colour2Set) {
-		COLORREF oldColour = _colour;
-		_colour = colour2Set;
-		return oldColour;
-	};
-	void hookOn(HWND staticHandle) {
-		::SetWindowLongPtr(staticHandle, GWLP_USERDATA, (LONG_PTR)this);
-		_oldProc = (WNDPROC)::SetWindowLongPtr(staticHandle, GWLP_WNDPROC, (LONG_PTR)staticProc);
-	};
-private :
-	COLORREF _colour;
-	WNDPROC _oldProc;
-
-<<<<<<< HEAD
-	static BOOL CALLBACK staticProc(HWND hwnd, UINT message, WPARAM wParam, LPARAM lParam){
-		ColourStaticTextHooker *pColourStaticTextHooker = reinterpret_cast<ColourStaticTextHooker *>(::GetWindowLongPtr(hwnd, GWLP_USERDATA));
-=======
-	static LRESULT CALLBACK staticProc(HWND hwnd, UINT message, WPARAM wParam, LPARAM lParam){
-		ColourStaticTextHooker *pColourStaticTextHooker = reinterpret_cast<ColourStaticTextHooker *>(::GetWindowLongPtr(hwnd, GWL_USERDATA));
->>>>>>> e8dfab67
-		return pColourStaticTextHooker->colourStaticProc(hwnd, message, wParam, lParam);
-	}; 
-	LRESULT CALLBACK colourStaticProc(HWND hwnd, UINT Message, WPARAM wParam, LPARAM lParam);
-};
-
-class WordStyleDlg : public StaticDialog
-{
-public :
-	WordStyleDlg():_isDirty(false), _isThemeDirty(false), _restoreInvalid(false), /*_isSync(true),*/ _isShownGOCtrls(false){};
-
-    void init(HINSTANCE hInst, HWND parent)	{
-        Window::init(hInst, parent);
-	};
-
-	virtual void create(int dialogID, bool isRTL = false);
-
-    void doDialog(bool isRTL = false) {
-    	if (!isCreated())
-		{
-			create(IDD_STYLER_DLG, isRTL);
-			prepare2Cancel();
-		}
-
-		if (!::IsWindowVisible(_hSelf))
-		{
-			prepare2Cancel();
-		}
-	    display();
-    };
-
-	void prepare2Cancel() {
-		_styles2restored = (NppParameters::getInstance())->getLStylerArray();
-		_gstyles2restored = (NppParameters::getInstance())->getGlobalStylers();
-		_gOverride2restored = (NppParameters::getInstance())->getGlobalOverrideStyle();
-	};
-
-    virtual void redraw() const {
-        _pFgColour->redraw();
-        _pBgColour->redraw();
-		::InvalidateRect(_hStyleInfoStaticText, NULL, TRUE);
-		::UpdateWindow(_hStyleInfoStaticText);
-    };
-	
-	void restoreGlobalOverrideValues() {
-		GlobalOverride & gOverride = (NppParameters::getInstance())->getGlobalOverrideStyle();
-		gOverride = _gOverride2restored;
-	};
-
-	void apply();
-
-	void addLastThemeEntry() {
-        NppParameters *nppParamInst = NppParameters::getInstance();
-        ThemeSwitcher & themeSwitcher = nppParamInst->getThemeSwitcher();
-		std::pair<generic_string, generic_string> & themeInfo = themeSwitcher.getElementFromIndex(themeSwitcher.size() - 1);
-	    ::SendMessage(_hSwitch2ThemeCombo, CB_ADDSTRING, 0, (LPARAM)themeInfo.first.c_str());
-    };
-
-
-
-private :
-    ColourPicker *_pFgColour;
-    ColourPicker *_pBgColour;
-
-    int _currentLexerIndex;
-	int _currentThemeIndex;
-
-    HWND _hCheckBold;
-    HWND _hCheckItalic;
-	HWND _hCheckUnderline;
-    HWND _hFontNameCombo;
-    HWND _hFontSizeCombo;
-	HWND _hSwitch2ThemeCombo;
-
-	HWND _hFgColourStaticText;
-	HWND _hBgColourStaticText;
-	HWND _hFontNameStaticText;
-	HWND _hFontSizeStaticText;
-	HWND _hStyleInfoStaticText;
-	//TCHAR _originalWarning[256];
-
-	LexerStylerArray _lsArray;
-    StyleArray _globalStyles;
-	generic_string _themeName;
-
-	LexerStylerArray _styles2restored;
-	StyleArray _gstyles2restored;
-	GlobalOverride _gOverride2restored;
-	bool _restoreInvalid;
-
-	ColourStaticTextHooker colourHooker;
-
-	bool _isDirty;
-	bool _isThemeDirty;
-    //bool _isSync;
-	bool _isShownGOCtrls;
-
-	INT_PTR CALLBACK run_dlgProc(UINT Message, WPARAM wParam, LPARAM lParam);
-
-
-	Style & getCurrentStyler() {
-		int styleIndex = ::SendDlgItemMessage(_hSelf, IDC_STYLES_LIST, LB_GETCURSEL, 0, 0);
-		if (styleIndex == LB_ERR) styleIndex = 0;
-
-        if (_currentLexerIndex == 0)
-		{
-            return _globalStyles.getStyler(styleIndex);
-		}
-        else
-        {
-		    LexerStyler & lexerStyler = _lsArray.getLexerFromIndex(_currentLexerIndex - 1);
-		    return lexerStyler.getStyler(styleIndex);
-        }
-	};
-
-	int whichTabColourIndex();
-
-	void updateColour(bool which);
-	void updateFontStyleStatus(fontStyleType whitchStyle);
-	void updateExtension();
-	void updateFontName();
-	void updateFontSize();
-	void updateUserKeywords();
-	void switchToTheme();
-	void updateThemeName(generic_string themeName);
-
-	void loadLangListFromNppParam();
-
-	void enableFg(bool isEnable) {
-		::EnableWindow(_pFgColour->getHSelf(), isEnable);
-		::EnableWindow(_hFgColourStaticText, isEnable);
-	};
-
-	void enableBg(bool isEnable) {
-		::EnableWindow(_pBgColour->getHSelf(), isEnable);
-		::EnableWindow(_hBgColourStaticText, isEnable);
-	};
-
-	void enableFontName(bool isEnable) {
-		::EnableWindow(_hFontNameCombo, isEnable);
-		::EnableWindow(_hFontNameStaticText, isEnable);
-	};
-
-	void enableFontSize(bool isEnable) {
-		::EnableWindow(_hFontSizeCombo, isEnable);
-		::EnableWindow(_hFontSizeStaticText, isEnable);
-	};
-
-	void enableFontStyle(bool isEnable) {
-		::EnableWindow(_hCheckBold, isEnable);
-		::EnableWindow(_hCheckItalic, isEnable);
-		::EnableWindow(_hCheckUnderline, isEnable);
-	};
-    long notifyDataModified() {
-		_isDirty = true;
-		_isThemeDirty = true;
-		::EnableWindow(::GetDlgItem(_hSelf, IDC_SAVECLOSE_BUTTON), TRUE);
-		return TRUE;
-    };
-	void setStyleListFromLexer(int index);
-    void setVisualFromStyleList();
-
-	void updateGlobalOverrideCtrls();
-
-	void showGlobalOverrideCtrls(bool show)	{
-		if (show)
-		{
-			updateGlobalOverrideCtrls();
-		}
-		::ShowWindow(::GetDlgItem(_hSelf, IDC_GLOBAL_FG_CHECK), show?SW_SHOW:SW_HIDE);
-		::ShowWindow(::GetDlgItem(_hSelf, IDC_GLOBAL_BG_CHECK), show?SW_SHOW:SW_HIDE);
-		::ShowWindow(::GetDlgItem(_hSelf, IDC_GLOBAL_FONT_CHECK), show?SW_SHOW:SW_HIDE);
-		::ShowWindow(::GetDlgItem(_hSelf, IDC_GLOBAL_FONTSIZE_CHECK), show?SW_SHOW:SW_HIDE);
-		::ShowWindow(::GetDlgItem(_hSelf, IDC_GLOBAL_BOLD_CHECK), show?SW_SHOW:SW_HIDE);
-		::ShowWindow(::GetDlgItem(_hSelf, IDC_GLOBAL_ITALIC_CHECK), show?SW_SHOW:SW_HIDE);
-		::ShowWindow(::GetDlgItem(_hSelf, IDC_GLOBAL_UNDERLINE_CHECK), show?SW_SHOW:SW_HIDE);
-		_isShownGOCtrls = show;
-	};
-};
-
-#endif //WORD_STYLE_H
+// This file is part of Notepad++ project
+// Copyright (C)2003 Don HO <don.h@free.fr>
+//
+// This program is free software; you can redistribute it and/or
+// modify it under the terms of the GNU General Public License
+// as published by the Free Software Foundation; either
+// version 2 of the License, or (at your option) any later version.
+//
+// Note that the GPL places important restrictions on "derived works", yet
+// it does not provide a detailed definition of that term.  To avoid      
+// misunderstandings, we consider an application to constitute a          
+// "derivative work" for the purpose of this license if it does any of the
+// following:                                                             
+// 1. Integrates source code from Notepad++.
+// 2. Integrates/includes/aggregates Notepad++ into a proprietary executable
+//    installer, such as those produced by InstallShield.
+// 3. Links to a library or executes a program that does any of the above.
+//
+// This program is distributed in the hope that it will be useful,
+// but WITHOUT ANY WARRANTY; without even the implied warranty of
+// MERCHANTABILITY or FITNESS FOR A PARTICULAR PURPOSE.  See the
+// GNU General Public License for more details.
+//
+// You should have received a copy of the GNU General Public License
+// along with this program; if not, write to the Free Software
+// Foundation, Inc., 675 Mass Ave, Cambridge, MA 02139, USA.
+
+
+#ifndef WORD_STYLE_H
+#define WORD_STYLE_H
+
+#include "ColourPicker.h"
+#include "WordStyleDlgRes.h"
+#include "Parameters.h"
+
+
+#define WM_UPDATESCINTILLAS			(WORDSTYLE_USER + 1) //GlobalStyleDlg's msg 2 send 2 its parent
+
+enum fontStyleType {BOLD_STATUS, ITALIC_STATUS, UNDERLINE_STATUS};
+
+const bool C_FOREGROUND = false;
+const bool C_BACKGROUND = true;
+
+
+class ColourStaticTextHooker {
+public :
+	ColourStaticTextHooker() : _colour(RGB(0x00, 0x00, 0x00)) {};
+
+	COLORREF setColour(COLORREF colour2Set) {
+		COLORREF oldColour = _colour;
+		_colour = colour2Set;
+		return oldColour;
+	};
+	void hookOn(HWND staticHandle) {
+		::SetWindowLongPtr(staticHandle, GWLP_USERDATA, (LONG_PTR)this);
+		_oldProc = (WNDPROC)::SetWindowLongPtr(staticHandle, GWLP_WNDPROC, (LONG_PTR)staticProc);
+	};
+private :
+	COLORREF _colour;
+	WNDPROC _oldProc;
+
+	static LRESULT CALLBACK staticProc(HWND hwnd, UINT message, WPARAM wParam, LPARAM lParam){
+		ColourStaticTextHooker *pColourStaticTextHooker = reinterpret_cast<ColourStaticTextHooker *>(::GetWindowLongPtr(hwnd, GWLP_USERDATA));
+		return pColourStaticTextHooker->colourStaticProc(hwnd, message, wParam, lParam);
+	}; 
+	LRESULT CALLBACK colourStaticProc(HWND hwnd, UINT Message, WPARAM wParam, LPARAM lParam);
+};
+
+class WordStyleDlg : public StaticDialog
+{
+public :
+	WordStyleDlg():_isDirty(false), _isThemeDirty(false), _restoreInvalid(false), /*_isSync(true),*/ _isShownGOCtrls(false){};
+
+    void init(HINSTANCE hInst, HWND parent)	{
+        Window::init(hInst, parent);
+	};
+
+	virtual void create(int dialogID, bool isRTL = false);
+
+    void doDialog(bool isRTL = false) {
+    	if (!isCreated())
+		{
+			create(IDD_STYLER_DLG, isRTL);
+			prepare2Cancel();
+		}
+
+		if (!::IsWindowVisible(_hSelf))
+		{
+			prepare2Cancel();
+		}
+	    display();
+    };
+
+	void prepare2Cancel() {
+		_styles2restored = (NppParameters::getInstance())->getLStylerArray();
+		_gstyles2restored = (NppParameters::getInstance())->getGlobalStylers();
+		_gOverride2restored = (NppParameters::getInstance())->getGlobalOverrideStyle();
+	};
+
+    virtual void redraw() const {
+        _pFgColour->redraw();
+        _pBgColour->redraw();
+		::InvalidateRect(_hStyleInfoStaticText, NULL, TRUE);
+		::UpdateWindow(_hStyleInfoStaticText);
+    };
+	
+	void restoreGlobalOverrideValues() {
+		GlobalOverride & gOverride = (NppParameters::getInstance())->getGlobalOverrideStyle();
+		gOverride = _gOverride2restored;
+	};
+
+	void apply();
+
+	void addLastThemeEntry() {
+        NppParameters *nppParamInst = NppParameters::getInstance();
+        ThemeSwitcher & themeSwitcher = nppParamInst->getThemeSwitcher();
+		std::pair<generic_string, generic_string> & themeInfo = themeSwitcher.getElementFromIndex(themeSwitcher.size() - 1);
+	    ::SendMessage(_hSwitch2ThemeCombo, CB_ADDSTRING, 0, (LPARAM)themeInfo.first.c_str());
+    };
+
+
+
+private :
+    ColourPicker *_pFgColour;
+    ColourPicker *_pBgColour;
+
+    int _currentLexerIndex;
+	int _currentThemeIndex;
+
+    HWND _hCheckBold;
+    HWND _hCheckItalic;
+	HWND _hCheckUnderline;
+    HWND _hFontNameCombo;
+    HWND _hFontSizeCombo;
+	HWND _hSwitch2ThemeCombo;
+
+	HWND _hFgColourStaticText;
+	HWND _hBgColourStaticText;
+	HWND _hFontNameStaticText;
+	HWND _hFontSizeStaticText;
+	HWND _hStyleInfoStaticText;
+	//TCHAR _originalWarning[256];
+
+	LexerStylerArray _lsArray;
+    StyleArray _globalStyles;
+	generic_string _themeName;
+
+	LexerStylerArray _styles2restored;
+	StyleArray _gstyles2restored;
+	GlobalOverride _gOverride2restored;
+	bool _restoreInvalid;
+
+	ColourStaticTextHooker colourHooker;
+
+	bool _isDirty;
+	bool _isThemeDirty;
+    //bool _isSync;
+	bool _isShownGOCtrls;
+
+	INT_PTR CALLBACK run_dlgProc(UINT Message, WPARAM wParam, LPARAM lParam);
+
+
+	Style & getCurrentStyler() {
+		int styleIndex = ::SendDlgItemMessage(_hSelf, IDC_STYLES_LIST, LB_GETCURSEL, 0, 0);
+		if (styleIndex == LB_ERR) styleIndex = 0;
+
+        if (_currentLexerIndex == 0)
+		{
+            return _globalStyles.getStyler(styleIndex);
+		}
+        else
+        {
+		    LexerStyler & lexerStyler = _lsArray.getLexerFromIndex(_currentLexerIndex - 1);
+		    return lexerStyler.getStyler(styleIndex);
+        }
+	};
+
+	int whichTabColourIndex();
+
+	void updateColour(bool which);
+	void updateFontStyleStatus(fontStyleType whitchStyle);
+	void updateExtension();
+	void updateFontName();
+	void updateFontSize();
+	void updateUserKeywords();
+	void switchToTheme();
+	void updateThemeName(generic_string themeName);
+
+	void loadLangListFromNppParam();
+
+	void enableFg(bool isEnable) {
+		::EnableWindow(_pFgColour->getHSelf(), isEnable);
+		::EnableWindow(_hFgColourStaticText, isEnable);
+	};
+
+	void enableBg(bool isEnable) {
+		::EnableWindow(_pBgColour->getHSelf(), isEnable);
+		::EnableWindow(_hBgColourStaticText, isEnable);
+	};
+
+	void enableFontName(bool isEnable) {
+		::EnableWindow(_hFontNameCombo, isEnable);
+		::EnableWindow(_hFontNameStaticText, isEnable);
+	};
+
+	void enableFontSize(bool isEnable) {
+		::EnableWindow(_hFontSizeCombo, isEnable);
+		::EnableWindow(_hFontSizeStaticText, isEnable);
+	};
+
+	void enableFontStyle(bool isEnable) {
+		::EnableWindow(_hCheckBold, isEnable);
+		::EnableWindow(_hCheckItalic, isEnable);
+		::EnableWindow(_hCheckUnderline, isEnable);
+	};
+    long notifyDataModified() {
+		_isDirty = true;
+		_isThemeDirty = true;
+		::EnableWindow(::GetDlgItem(_hSelf, IDC_SAVECLOSE_BUTTON), TRUE);
+		return TRUE;
+    };
+	void setStyleListFromLexer(int index);
+    void setVisualFromStyleList();
+
+	void updateGlobalOverrideCtrls();
+
+	void showGlobalOverrideCtrls(bool show)	{
+		if (show)
+		{
+			updateGlobalOverrideCtrls();
+		}
+		::ShowWindow(::GetDlgItem(_hSelf, IDC_GLOBAL_FG_CHECK), show?SW_SHOW:SW_HIDE);
+		::ShowWindow(::GetDlgItem(_hSelf, IDC_GLOBAL_BG_CHECK), show?SW_SHOW:SW_HIDE);
+		::ShowWindow(::GetDlgItem(_hSelf, IDC_GLOBAL_FONT_CHECK), show?SW_SHOW:SW_HIDE);
+		::ShowWindow(::GetDlgItem(_hSelf, IDC_GLOBAL_FONTSIZE_CHECK), show?SW_SHOW:SW_HIDE);
+		::ShowWindow(::GetDlgItem(_hSelf, IDC_GLOBAL_BOLD_CHECK), show?SW_SHOW:SW_HIDE);
+		::ShowWindow(::GetDlgItem(_hSelf, IDC_GLOBAL_ITALIC_CHECK), show?SW_SHOW:SW_HIDE);
+		::ShowWindow(::GetDlgItem(_hSelf, IDC_GLOBAL_UNDERLINE_CHECK), show?SW_SHOW:SW_HIDE);
+		_isShownGOCtrls = show;
+	};
+};
+
+#endif //WORD_STYLE_H